#include <math.h>
#include <stdarg.h>
#include <stdio.h>
#include <stdlib.h>
#include <string.h>
#include <time.h>
#include <unistd.h>

#include "asm/symbol.h"
#include "asm/fstack.h"
#include "asm/output.h"
#include "asm/main.h"
#include "extern/err.h"
#include "extern/reallocarray.h"

int yyparse(void);
void setuplex(void);

int cldefines_index;
int cldefines_size;
char **cldefines;

clock_t nStartClock, nEndClock;
SLONG nLineNo;
ULONG nTotalLines, nPass, nPC, nIFDepth, nErrors;

extern int yydebug;

FILE *dependfile;
extern char *tzObjectname;

/*
 * Option stack
 */

struct sOptions DefaultOptions;
struct sOptions CurrentOptions;

struct sOptionStackEntry {
	struct sOptions Options;
	struct sOptionStackEntry *pNext;
};

struct sOptionStackEntry *pOptionStack = NULL;

void
opt_SetCurrentOptions(struct sOptions * pOpt)
{
	if (nGBGfxID != -1) {
		lex_FloatDeleteRange(nGBGfxID, CurrentOptions.gbgfx[0],
		    CurrentOptions.gbgfx[0]);
		lex_FloatDeleteRange(nGBGfxID, CurrentOptions.gbgfx[1],
		    CurrentOptions.gbgfx[1]);
		lex_FloatDeleteRange(nGBGfxID, CurrentOptions.gbgfx[2],
		    CurrentOptions.gbgfx[2]);
		lex_FloatDeleteRange(nGBGfxID, CurrentOptions.gbgfx[3],
		    CurrentOptions.gbgfx[3]);
		lex_FloatDeleteSecondRange(nGBGfxID, CurrentOptions.gbgfx[0],
		    CurrentOptions.gbgfx[0]);
		lex_FloatDeleteSecondRange(nGBGfxID, CurrentOptions.gbgfx[1],
		    CurrentOptions.gbgfx[1]);
		lex_FloatDeleteSecondRange(nGBGfxID, CurrentOptions.gbgfx[2],
		    CurrentOptions.gbgfx[2]);
		lex_FloatDeleteSecondRange(nGBGfxID, CurrentOptions.gbgfx[3],
		    CurrentOptions.gbgfx[3]);
	}
	if (nBinaryID != -1) {
		lex_FloatDeleteRange(nBinaryID, CurrentOptions.binary[0],
		    CurrentOptions.binary[0]);
		lex_FloatDeleteRange(nBinaryID, CurrentOptions.binary[1],
		    CurrentOptions.binary[1]);
		lex_FloatDeleteSecondRange(nBinaryID, CurrentOptions.binary[0],
		    CurrentOptions.binary[0]);
		lex_FloatDeleteSecondRange(nBinaryID, CurrentOptions.binary[1],
		    CurrentOptions.binary[1]);
	}
	CurrentOptions = *pOpt;

	if (nGBGfxID != -1) {
		lex_FloatAddRange(nGBGfxID, CurrentOptions.gbgfx[0],
		    CurrentOptions.gbgfx[0]);
		lex_FloatAddRange(nGBGfxID, CurrentOptions.gbgfx[1],
		    CurrentOptions.gbgfx[1]);
		lex_FloatAddRange(nGBGfxID, CurrentOptions.gbgfx[2],
		    CurrentOptions.gbgfx[2]);
		lex_FloatAddRange(nGBGfxID, CurrentOptions.gbgfx[3],
		    CurrentOptions.gbgfx[3]);
		lex_FloatAddSecondRange(nGBGfxID, CurrentOptions.gbgfx[0],
		    CurrentOptions.gbgfx[0]);
		lex_FloatAddSecondRange(nGBGfxID, CurrentOptions.gbgfx[1],
		    CurrentOptions.gbgfx[1]);
		lex_FloatAddSecondRange(nGBGfxID, CurrentOptions.gbgfx[2],
		    CurrentOptions.gbgfx[2]);
		lex_FloatAddSecondRange(nGBGfxID, CurrentOptions.gbgfx[3],
		    CurrentOptions.gbgfx[3]);
	}
	if (nBinaryID != -1) {
		lex_FloatAddRange(nBinaryID, CurrentOptions.binary[0],
		    CurrentOptions.binary[0]);
		lex_FloatAddRange(nBinaryID, CurrentOptions.binary[1],
		    CurrentOptions.binary[1]);
		lex_FloatAddSecondRange(nBinaryID, CurrentOptions.binary[0],
		    CurrentOptions.binary[0]);
		lex_FloatAddSecondRange(nBinaryID, CurrentOptions.binary[1],
		    CurrentOptions.binary[1]);
	}
}

void
opt_Parse(char *s)
{
	struct sOptions newopt;

	newopt = CurrentOptions;

	switch (s[0]) {
	case 'g':
		if (strlen(&s[1]) == 4) {
			newopt.gbgfx[0] = s[1];
			newopt.gbgfx[1] = s[2];
			newopt.gbgfx[2] = s[3];
			newopt.gbgfx[3] = s[4];
		} else {
			errx(1, "Must specify exactly 4 characters for "
			    "option 'g'");
		}
		break;
	case 'b':
		if (strlen(&s[1]) == 2) {
			newopt.binary[0] = s[1];
			newopt.binary[1] = s[2];
		} else {
			errx(1, "Must specify exactly 2 characters for option "
			    "'b'");
		}
		break;
	case 'z':
		if (strlen(&s[1]) <= 2) {
			int result;

			result = sscanf(&s[1], "%lx", &newopt.fillchar);
			if (!((result == EOF) || (result == 1))) {
				errx(1, "Invalid argument for option 'z'");
			}
		} else {
			errx(1, "Invalid argument for option 'z'");
			exit(1);
		}
		break;
	default:
		fatalerror("Unknown option");
		break;
	}

	opt_SetCurrentOptions(&newopt);
}

void
opt_Push(void)
{
	struct sOptionStackEntry *pOpt;

	if ((pOpt = malloc(sizeof(struct sOptionStackEntry))) != NULL) {
		pOpt->Options = CurrentOptions;
		pOpt->pNext = pOptionStack;
		pOptionStack = pOpt;
	} else
		fatalerror("No memory for option stack");
}

void
opt_Pop(void)
{
	if (pOptionStack) {
		struct sOptionStackEntry *pOpt;

		pOpt = pOptionStack;
		opt_SetCurrentOptions(&(pOpt->Options));
		pOptionStack = pOpt->pNext;
		free(pOpt);
	} else
		fatalerror("No entries in the option stack");
}

void
opt_AddDefine(char *s)
{
	char *value, *equals;
	if(cldefines_index >= cldefines_size)
	{
		cldefines_size *= 2;
		cldefines = reallocarray(cldefines, cldefines_size,
		                        2 * sizeof(void *));
		if(!cldefines)
		{
			fatalerror("No memory for command line defines");
		}
	}
	equals = strchr(s, '=');
	if(equals)
	{
		*equals = '\0';
		value = equals + 1;
	}
	else
	{
		value = "1";
	}
	cldefines[cldefines_index++] = s;
	cldefines[cldefines_index++] = value;
}

void
opt_ParseDefines()
{
	int i;

	for(i = 0; i < cldefines_index; i += 2)
	{
		sym_AddString(cldefines[i], cldefines[i + 1]);
	}
}

/*
 * Error handling
 */
void
verror(const char *fmt, va_list args)
{
	fprintf(stderr, "ERROR: ");
	fstk_Dump();
	fprintf(stderr, ":\n\t");
	vfprintf(stderr, fmt, args);
	fprintf(stderr, "\n");
	nErrors += 1;
}

void
yyerror(const char *fmt, ...)
{
	va_list args;
	va_start(args, fmt);
	verror(fmt, args);
	va_end(args);
}

void
fatalerror(const char *fmt, ...)
{
	va_list args;
	va_start(args, fmt);
	verror(fmt, args);
	va_end(args);
	exit(5);
}

void
warning(const char *fmt, ...)
{
	if (!CurrentOptions.warnings)
		return;

	va_list args;
	va_start(args, fmt);

	fprintf(stderr, "warning: ");
	fstk_Dump();
	fprintf(stderr, ":\n\t");
	vfprintf(stderr, fmt, args);
	fprintf(stderr, "\n");

	va_end(args);
}

static void
usage(void)
{
	printf(
<<<<<<< HEAD
"Usage: rgbasm [-hvE] [-b chars] [-Dname[=value]] [-g chars] [-i path]\n"
"              [-o outfile] [-p pad_value] file.asm\n");
=======
"Usage: rgbasm [-hv] [-b chars] [-Dname[=value]] [-g chars] [-i path]\n"
"              [-M dependfile] [-o outfile] [-p pad_value] file.asm\n");
>>>>>>> 581133ec
	exit(1);
}

int
main(int argc, char *argv[])
{
	int ch;
	char *ep;

	struct sOptions newopt;

	char *tzMainfile;

	dependfile = NULL;

	cldefines_size = 32;
	cldefines = reallocarray(cldefines, cldefines_size,
	                        2 * sizeof(void *));
	if(!cldefines)
	{
		fatalerror("No memory for command line defines");
	}

	if (argc == 1)
		usage();

	/* yydebug=1; */

	DefaultOptions.gbgfx[0] = '0';
	DefaultOptions.gbgfx[1] = '1';
	DefaultOptions.gbgfx[2] = '2';
	DefaultOptions.gbgfx[3] = '3';
	DefaultOptions.binary[0] = '0';
	DefaultOptions.binary[1] = '1';
	DefaultOptions.fillchar = 0;
	DefaultOptions.verbose = false;
	DefaultOptions.haltnop = true;
	DefaultOptions.exportall = false;
	DefaultOptions.warnings = true;

	opt_SetCurrentOptions(&DefaultOptions);

	newopt = CurrentOptions;

<<<<<<< HEAD
	while ((ch = getopt(argc, argv, "b:D:g:hi:o:p:vEw")) != -1) {
=======
	while ((ch = getopt(argc, argv, "b:D:g:hi:M:o:p:v")) != -1) {
>>>>>>> 581133ec
		switch (ch) {
		case 'b':
			if (strlen(optarg) == 2) {
				newopt.binary[0] = optarg[1];
				newopt.binary[1] = optarg[2];
			} else {
				errx(1, "Must specify exactly 2 characters for "
				    "option 'b'");
			}
			break;
		case 'D':
			opt_AddDefine(optarg);
			break;
		case 'g':
			if (strlen(optarg) == 4) {
				newopt.gbgfx[0] = optarg[1];
				newopt.gbgfx[1] = optarg[2];
				newopt.gbgfx[2] = optarg[3];
				newopt.gbgfx[3] = optarg[4];
			} else {
				errx(1, "Must specify exactly 4 characters for "
				    "option 'g'");
			}
			break;
		case 'h':
			newopt.haltnop = false;
			break;
		case 'i':
			fstk_AddIncludePath(optarg);
			break;
		case 'M':
			if ((dependfile = fopen(optarg, "w")) == NULL) {
				err(1, "Could not open dependfile %s", optarg);
			}
			break;
		case 'o':
			out_SetFileName(optarg);
			break;
		case 'p':
			newopt.fillchar = strtoul(optarg, &ep, 0);
			if (optarg[0] == '\0' || *ep != '\0') {
				errx(1, "Invalid argument for option 'p'");
			}
			if (newopt.fillchar < 0 || newopt.fillchar > 0xFF) {
				errx(1, "Argument for option 'p' must be "
				    "between 0 and 0xFF");
			}
			break;
		case 'v':
			newopt.verbose = true;
			break;
		case 'E':
			newopt.exportall = true;
			break;
		case 'w':
			newopt.warnings = false;
			break;
		default:
			usage();
		}
	}
	argc -= optind;
	argv += optind;

	opt_SetCurrentOptions(&newopt);

	DefaultOptions = CurrentOptions;

	if (argc == 0)
		usage();

	tzMainfile = argv[argc - 1];

	setuplex();

	if (CurrentOptions.verbose) {
		printf("Assembling %s\n", tzMainfile);
	}

	if (dependfile) {
		fprintf(dependfile, "%s: %s\n", tzObjectname, tzMainfile);
	}

	nStartClock = clock();

	nLineNo = 1;
	nTotalLines = 0;
	nIFDepth = 0;
	nPC = 0;
	nPass = 1;
	nErrors = 0;
	sym_PrepPass1();
	sym_SetExportAll(CurrentOptions.exportall);
	fstk_Init(tzMainfile);
	opt_ParseDefines();

	if (CurrentOptions.verbose) {
		printf("Pass 1...\n");
	}

	yy_set_state(LEX_STATE_NORMAL);
	opt_SetCurrentOptions(&DefaultOptions);

	if (yyparse() != 0 || nErrors != 0) {
		errx(1, "Assembly aborted in pass 1 (%ld errors)!", nErrors);
	}

	if (nIFDepth != 0) {
		errx(1, "Unterminated IF construct (%ld levels)!", nIFDepth);
	}

	nTotalLines = 0;
	nLineNo = 1;
	nIFDepth = 0;
	nPC = 0;
	nPass = 2;
	nErrors = 0;
	sym_PrepPass2();
	out_PrepPass2();
	fstk_Init(tzMainfile);
	yy_set_state(LEX_STATE_NORMAL);
	opt_SetCurrentOptions(&DefaultOptions);
	opt_ParseDefines();

	if (CurrentOptions.verbose) {
		printf("Pass 2...\n");
	}

	if (yyparse() != 0 || nErrors != 0) {
		errx(1, "Assembly aborted in pass 2 (%ld errors)!", nErrors);
	}

	double timespent;

	nEndClock = clock();
	timespent = ((double)(nEndClock - nStartClock))
	    / (double)CLOCKS_PER_SEC;
	if (CurrentOptions.verbose) {
		printf("Success! %ld lines in %d.%02d seconds ", nTotalLines,
		    (int) timespent, ((int) (timespent * 100.0)) % 100);
		if (timespent == 0)
			printf("(INFINITY lines/minute)\n");
		else
			printf("(%d lines/minute)\n",
			    (int) (60 / timespent * nTotalLines));
	}
	out_WriteObject();
	return 0;
}<|MERGE_RESOLUTION|>--- conflicted
+++ resolved
@@ -276,13 +276,8 @@
 usage(void)
 {
 	printf(
-<<<<<<< HEAD
 "Usage: rgbasm [-hvE] [-b chars] [-Dname[=value]] [-g chars] [-i path]\n"
-"              [-o outfile] [-p pad_value] file.asm\n");
-=======
-"Usage: rgbasm [-hv] [-b chars] [-Dname[=value]] [-g chars] [-i path]\n"
 "              [-M dependfile] [-o outfile] [-p pad_value] file.asm\n");
->>>>>>> 581133ec
 	exit(1);
 }
 
@@ -327,11 +322,7 @@
 
 	newopt = CurrentOptions;
 
-<<<<<<< HEAD
-	while ((ch = getopt(argc, argv, "b:D:g:hi:o:p:vEw")) != -1) {
-=======
-	while ((ch = getopt(argc, argv, "b:D:g:hi:M:o:p:v")) != -1) {
->>>>>>> 581133ec
+	while ((ch = getopt(argc, argv, "b:D:g:hi:M:o:p:vEw")) != -1) {
 		switch (ch) {
 		case 'b':
 			if (strlen(optarg) == 2) {
